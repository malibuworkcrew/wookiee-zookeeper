<?xml version="1.0" encoding="UTF-8"?>
<<<<<<< HEAD

=======
<!--
  ~ Copyright (c) 2014. Webtrends (http://www.webtrends.com)
  ~ @author cuthbertm on 10/22/14 12:01 PM
  -->
>>>>>>> a44d3ebb
<project xmlns="http://maven.apache.org/POM/4.0.0" xmlns:xsi="http://www.w3.org/2001/XMLSchema-instance" xsi:schemaLocation="http://maven.apache.org/POM/4.0.0 http://maven.apache.org/xsd/maven-4.0.0.xsd">

    <modelVersion>4.0.0</modelVersion>

    <properties>
        <!-- Pull the build.number from the build system and use it in the manifest of the jar -->
        <build.number>999</build.number>
        <build.version>1.0.0</build.version>
        <release.type>SNAPSHOT</release.type>
        <build>${build.number}</build>
        <build-artifact-name>${project.artifactId}-${project.version}</build-artifact-name>
        <curator.version>2.8.0</curator.version>
        <project.build.sourceEncoding>UTF-8</project.build.sourceEncoding>
        <scala.artifact.version>2.11</scala.artifact.version>
<<<<<<< HEAD
        <scala.version>${scala.artifact.version}.8</scala.version>
        <scoverage.plugin.version>1.1.1</scoverage.plugin.version>
        <wookiee.core.version>1.3.15</wookiee.core.version>
=======
        <scala.version>${scala.artifact.version}.11</scala.version>
        <scoverage.plugin.version>1.3.0</scoverage.plugin.version>
        <wookiee.core.version>1.3.9</wookiee.core.version>
        <akka.version>2.5.3</akka.version>
        <curator.version>4.0.0</curator.version>
>>>>>>> a44d3ebb
    </properties>

    <groupId>com.webtrends</groupId>
    <artifactId>wookiee-zookeeper</artifactId>
    <version>1.3-SNAPSHOT</version>
    <packaging>jar</packaging>
    <name>Component: Zookeeper</name>
    <description>Apache Zookeeper support for Wookiee, supports leader election and stand Zookeeper node operations.</description>

    <!-- List the core committers -->
    <developers>
        <developer>
            <id>wteng</id>
            <name>Webtrends Engineering</name>
            <email>info@webtrends.com</email>
            <organization>webtrends</organization>
            <organizationUrl>http://webtrends.com</organizationUrl>
            <roles>
                <role>developer</role>
            </roles>
            <timezone>-8</timezone>
        </developer>
    </developers>

    <url>http://webtrends.github.io/wookiee-zookeeper</url>
    <organization>
        <name>webtrends</name>
        <url>http://webtrends.com</url>
    </organization>

    <issueManagement>
        <system>Github</system>
        <url>https://github.com/Webtrends/wookiee-zookeeper/issues</url>
    </issueManagement>

    <licenses>
        <license>
            <name>Apache License, Version 2.0</name>
            <url>http://www.apache.org/licenses/LICENSE-2.0.txt</url>
            <distribution>repo</distribution>
            <comments>A business-friendly OSS license</comments>
        </license>
    </licenses>

    <repositories>
        <repository>
            <id>JFrog</id>
            <url>http://oss.jfrog.org/oss-release-local</url>
        </repository>
        <repository>
            <id>JFrog Snap</id>
            <url>http://oss.jfrog.org/oss-snapshot-local</url>
        </repository>
    </repositories>

    <distributionManagement>
        <site>
            <id>${project.artifactId}-site</id>
            <name>Deployment through GitHub's site plugin</name>
            <url>${project.version}</url>
        </site>
        <repository>
            <id>oss-jfrog-artifactory</id>
            <name>oss-jfrog-artifactory-releases</name>
            <url>http://oss.jfrog.org/artifactory/oss-release-local</url>
        </repository>
        <snapshotRepository>
            <id>oss-jfrog-artifactory</id>
            <name>oss-jfrog-artifactory-snapshots</name>
            <url>http://oss.jfrog.org/artifactory/oss-snapshot-local</url>
        </snapshotRepository>
    </distributionManagement>

    <profiles>
        <profile>
            <id>github-site</id>
            <build>
                <plugins>
                    <plugin>
                        <groupId>com.github.github</groupId>
                        <artifactId>site-maven-plugin</artifactId>
                        <version>0.10</version>
                        <configuration>
                            <message>Creating site for ${project.version}</message>
                            <path>${project.distributionManagement.site.url}</path>
                            <merge>true</merge>
                        </configuration>
                        <executions>
                            <execution>
                                <goals>
                                    <goal>site</goal>
                                </goals>
                                <phase>site-deploy</phase>
                            </execution>
                        </executions>
                    </plugin>
                </plugins>
            </build>
        </profile>
    </profiles>

    <dependencies>
        <dependency>
            <groupId>${project.groupId}</groupId>
            <artifactId>wookiee-core</artifactId>
            <version>${wookiee.core.version}</version>
        </dependency>
        <dependency>
            <groupId>org.apache.zookeeper</groupId>
            <artifactId>zookeeper</artifactId>
            <version>3.5.3-beta</version>
        </dependency>
        <dependency>
            <groupId>${project.groupId}</groupId>
            <artifactId>wookiee-test</artifactId>
            <version>${wookiee.core.version}</version>
            <scope>test</scope>
        </dependency>
        <dependency>
            <groupId>org.apache.curator</groupId>
            <artifactId>curator-framework</artifactId>
            <version>${curator.version}</version>
<<<<<<< HEAD
=======
        </dependency>
        <dependency>
            <groupId>com.google.guava</groupId>
            <artifactId>guava</artifactId>
            <version>22.0</version>
>>>>>>> a44d3ebb
        </dependency>
        <dependency>
            <groupId>org.apache.curator</groupId>
            <artifactId>curator-x-discovery</artifactId>
            <version>${curator.version}</version>
        </dependency>
        <dependency>
            <groupId>org.apache.curator</groupId>
            <artifactId>curator-recipes</artifactId>
            <version>${curator.version}</version>
        </dependency>
        <dependency>
            <groupId>org.apache.curator</groupId>
            <artifactId>curator-test</artifactId>
            <version>${curator.version}</version>
        </dependency>
        <dependency>
            <groupId>net.liftweb</groupId>
            <artifactId>lift-json_${scala.artifact.version}</artifactId>
            <version>2.6-RC2</version>
        </dependency>
<<<<<<< HEAD
=======
        <dependency>
            <groupId>org.scalatest</groupId>
            <artifactId>scalatest_2.11</artifactId>
            <version>2.2.0</version>
            <scope>test</scope>
        </dependency>
        <dependency>
            <groupId>org.scalatest</groupId>
            <artifactId>scalatest-maven-plugin</artifactId>
            <version>1.0-M2</version>
        </dependency>
        <dependency>
            <groupId>com.typesafe.akka</groupId>
            <artifactId>akka-testkit_${scala.artifact.version}</artifactId>
            <version>${akka.version}</version>
            <scope>test</scope>
        </dependency>
>>>>>>> a44d3ebb
    </dependencies>

    <build>
        <sourceDirectory>${basedir}/src/main/scala</sourceDirectory>
        <testSourceDirectory>${basedir}/src/test/scala</testSourceDirectory>
        <plugins>
            <plugin>
                <groupId>org.apache.maven.plugins</groupId>
                <artifactId>maven-release-plugin</artifactId>
                <version>2.5.2</version>
            </plugin>
            <plugin>
                <groupId>org.codehaus.mojo</groupId>
                <artifactId>versions-maven-plugin</artifactId>
                <version>2.1</version>
            </plugin>
            <plugin>
                <artifactId>maven-scm-plugin</artifactId>
                <version>1.8.1</version>
                <configuration>
                    <tag>v${project.version}</tag>
                </configuration>
            </plugin>
            <plugin>
                <groupId>org.apache.maven.plugins</groupId>
                <artifactId>maven-compiler-plugin</artifactId>
                <version>2.5.1</version>
                <configuration>
                    <skip>true</skip>
                    <!-- skip testCompile -->
                </configuration>
            </plugin>
            <plugin>
                <groupId>com.google.code.sbt-compiler-maven-plugin</groupId>
                <artifactId>sbt-compiler-maven-plugin</artifactId>
                <version>1.0.0</version>
                <executions>
                    <execution>
                        <id>default-sbt-compile</id>
                        <goals>
                            <goal>compile</goal>
                            <goal>testCompile</goal>
                        </goals>
                    </execution>
                </executions>
            </plugin>
            <plugin>
                <groupId>net.java.maven-incremental-build</groupId>
                <artifactId>incremental-build-plugin</artifactId>
                <version>1.6</version>
                <executions>
                    <execution>
                        <goals>
                            <goal>incremental-build</goal>
                        </goals>
                    </execution>
                </executions>
            </plugin>
            <plugin>
                <groupId>org.apache.maven.plugins</groupId>
                <artifactId>maven-jar-plugin</artifactId>
                <version>2.4</version>
                <configuration>
                    <archive>
                        <addMavenDescriptor>false</addMavenDescriptor>
                        <manifest>
                            <addDefaultImplementationEntries>true</addDefaultImplementationEntries>
                        </manifest>
                        <manifestEntries>
                            <Implementation-Build>${project.version}</Implementation-Build>
                        </manifestEntries>
                    </archive>
                </configuration>
            </plugin>
            <plugin>
                <groupId>org.apache.maven.plugins</groupId>
                <artifactId>maven-source-plugin</artifactId>
                <version>2.2.1</version>
                <executions>
                    <execution>
                        <id>attach-sources</id>
                        <phase>verify</phase>
                        <goals>
                            <goal>jar-no-fork</goal>
                        </goals>
                    </execution>
                </executions>
            </plugin>
            <plugin>
                <groupId>org.apache.maven.plugins</groupId>
                <artifactId>maven-surefire-plugin</artifactId>
                <version>2.14.1</version>
                <configuration>
                    <useFile>false</useFile>
                    <disableXmlReport>false</disableXmlReport>
                    <includes>
                        <include>**/*Spec.*</include>
                    </includes>
                </configuration>
            </plugin>
            <plugin>
                <artifactId>maven-assembly-plugin</artifactId>
                <version>2.4</version>
                <configuration>
                    <appendAssemblyId>false</appendAssemblyId>
                    <finalName>${build-artifact-name}</finalName>
                    <descriptors>
                        <descriptor>src/main/assembly/dep.xml</descriptor>
                    </descriptors>
                </configuration>
                <executions>
                    <execution>
                        <id>make-assembly</id>
                        <phase>package</phase>
                        <goals>
                            <goal>single</goal>
                        </goals>
                    </execution>
                </executions>
            </plugin>
            <plugin>
                <groupId>org.apache.maven.plugins</groupId>
                <artifactId>maven-dependency-plugin</artifactId>
                <executions>
                    <execution>
                        <id>copy-installed</id>
                        <phase>install</phase>
                        <goals>
                            <goal>copy</goal>
                        </goals>
                        <configuration>
                            <artifactItems>
                                <artifactItem>
                                    <groupId>${project.groupId}</groupId>
                                    <artifactId>${project.artifactId}</artifactId>
                                    <version>${project.version}</version>
                                    <type>${project.packaging}</type>
                                </artifactItem>
                            </artifactItems>
                            <outputDirectory>${project.build.directory}/lib</outputDirectory>
                        </configuration>
                    </execution>
                </executions>
            </plugin>
            <plugin>
                <groupId>org.scoverage</groupId>
                <artifactId>scoverage-maven-plugin</artifactId>
                <version>1.1.1</version>
                <configuration>
                    <scalaVersion>${scala.version}</scalaVersion>
                    <highlighting>true</highlighting>
                </configuration>
                <executions>
                    <execution>
                        <goals>
                            <goal>check</goal>
                        </goals>
                    </execution>
                </executions>
            </plugin>
            <plugin>
                <groupId>org.eluder.coveralls</groupId>
                <artifactId>coveralls-maven-plugin</artifactId>
                <version>3.1.0</version>
                <configuration>
                    <coberturaReports>
                        <param>${project.build.directory}/cobertura.xml</param>
                    </coberturaReports>
                </configuration>
            </plugin>
            <plugin>
                <groupId>org.apache.maven.plugins</groupId>
                <artifactId>maven-deploy-plugin</artifactId>
                <version>2.7</version>
            </plugin>
            <plugin>
                <groupId>org.apache.maven.plugins</groupId>
                <artifactId>maven-site-plugin</artifactId>
                <version>3.4</version>
                <configuration>
                    <skipDeploy>true</skipDeploy>
                </configuration>
            </plugin>
            <plugin>
                <groupId>org.apache.maven.plugins</groupId>
                <artifactId>maven-shade-plugin</artifactId>
                <version>2.3</version>
                <configuration>
                    <artifactSet>
                        <includes>
                            <include>*:*</include>
                        </includes>
                    </artifactSet>
                    <filters>
                        <filter>
                            <artifact>*:*</artifact>
                            <excludes>
                                <exclude>META-INF/*.SF</exclude>
                                <exclude>META-INF/*.DSA</exclude>
                                <exclude>META-INF/*.RSA</exclude>
                            </excludes>
                        </filter>
                    </filters>
                    <transformers>
                        <transformer implementation="org.apache.maven.plugins.shade.resource.AppendingTransformer">
                            <resource>reference.conf</resource>
                        </transformer>
                    </transformers>
                </configuration>
                <executions>
                    <execution>
                        <id>Component</id>
                        <phase>package</phase>
                        <goals>
                            <goal>shade</goal>
                        </goals>
                        <configuration>
                            <shadedArtifactAttached>true</shadedArtifactAttached>
                            <artifactSet>
                                <excludes>
                                    <!-- These are all libraries that are already loaded as part of the harness
                                            So we can keep them completely out of the component version of the Uber Jar -->
                                    <exclude>${project.parent.groupId}:${project.parent.artifactId}-core:*</exclude>
                                    <exclude>org.scala-lang:scala-library:*</exclude>
                                    <exclude>com.typesafe.akka:akka-actor_*:*</exclude>
                                    <exclude>com.typesafe.akka:akka-cluster_*:*</exclude>
                                    <exclude>com.typesafe.akka:akka-remote_*:*</exclude>
                                    <exclude>com.typesafe:config:*</exclude>
                                    <exclude>org.slf4j:slf4j-api:*</exclude>
                                    <exclude>ch.qos.logback:logback-classic:*</exclude>
                                    <exclude>joda-time:joda-time:*</exclude>
                                    <exclude>org.scala-lang.modules:scala-parser-combinators_*:*</exclude>
                                    <exclude>com.esotericsoftware.kryo:kryo:*</exclude>
                                    <exclude>de.javakaffee:kryo-serializers:*</exclude>
                                    <exclude>com.twitter:chill_*:*</exclude>
                                    <exclude>com.twitter:chill-akka_*:*</exclude>
                                    <exclude>org.objenesis:objenesis:*</exclude>
                                    <exclude>commons-net:commons-net</exclude>
                                </excludes>
                            </artifactSet>
                        </configuration>
                    </execution>
                </executions>
            </plugin>
        </plugins>
    </build>

</project><|MERGE_RESOLUTION|>--- conflicted
+++ resolved
@@ -1,12 +1,5 @@
 <?xml version="1.0" encoding="UTF-8"?>
-<<<<<<< HEAD
-
-=======
-<!--
-  ~ Copyright (c) 2014. Webtrends (http://www.webtrends.com)
-  ~ @author cuthbertm on 10/22/14 12:01 PM
-  -->
->>>>>>> a44d3ebb
+
 <project xmlns="http://maven.apache.org/POM/4.0.0" xmlns:xsi="http://www.w3.org/2001/XMLSchema-instance" xsi:schemaLocation="http://maven.apache.org/POM/4.0.0 http://maven.apache.org/xsd/maven-4.0.0.xsd">
 
     <modelVersion>4.0.0</modelVersion>
@@ -18,20 +11,12 @@
         <release.type>SNAPSHOT</release.type>
         <build>${build.number}</build>
         <build-artifact-name>${project.artifactId}-${project.version}</build-artifact-name>
-        <curator.version>2.8.0</curator.version>
+        <curator.version>3.3.0</curator.version>
         <project.build.sourceEncoding>UTF-8</project.build.sourceEncoding>
         <scala.artifact.version>2.11</scala.artifact.version>
-<<<<<<< HEAD
         <scala.version>${scala.artifact.version}.8</scala.version>
         <scoverage.plugin.version>1.1.1</scoverage.plugin.version>
         <wookiee.core.version>1.3.15</wookiee.core.version>
-=======
-        <scala.version>${scala.artifact.version}.11</scala.version>
-        <scoverage.plugin.version>1.3.0</scoverage.plugin.version>
-        <wookiee.core.version>1.3.9</wookiee.core.version>
-        <akka.version>2.5.3</akka.version>
-        <curator.version>4.0.0</curator.version>
->>>>>>> a44d3ebb
     </properties>
 
     <groupId>com.webtrends</groupId>
@@ -145,6 +130,11 @@
             <version>3.5.3-beta</version>
         </dependency>
         <dependency>
+            <groupId>com.google.guava</groupId>
+            <artifactId>guava</artifactId>
+            <version>22.0</version>
+        </dependency>
+        <dependency>
             <groupId>${project.groupId}</groupId>
             <artifactId>wookiee-test</artifactId>
             <version>${wookiee.core.version}</version>
@@ -154,14 +144,6 @@
             <groupId>org.apache.curator</groupId>
             <artifactId>curator-framework</artifactId>
             <version>${curator.version}</version>
-<<<<<<< HEAD
-=======
-        </dependency>
-        <dependency>
-            <groupId>com.google.guava</groupId>
-            <artifactId>guava</artifactId>
-            <version>22.0</version>
->>>>>>> a44d3ebb
         </dependency>
         <dependency>
             <groupId>org.apache.curator</groupId>
@@ -183,26 +165,6 @@
             <artifactId>lift-json_${scala.artifact.version}</artifactId>
             <version>2.6-RC2</version>
         </dependency>
-<<<<<<< HEAD
-=======
-        <dependency>
-            <groupId>org.scalatest</groupId>
-            <artifactId>scalatest_2.11</artifactId>
-            <version>2.2.0</version>
-            <scope>test</scope>
-        </dependency>
-        <dependency>
-            <groupId>org.scalatest</groupId>
-            <artifactId>scalatest-maven-plugin</artifactId>
-            <version>1.0-M2</version>
-        </dependency>
-        <dependency>
-            <groupId>com.typesafe.akka</groupId>
-            <artifactId>akka-testkit_${scala.artifact.version}</artifactId>
-            <version>${akka.version}</version>
-            <scope>test</scope>
-        </dependency>
->>>>>>> a44d3ebb
     </dependencies>
 
     <build>
